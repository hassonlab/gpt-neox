--- conflicted
+++ resolved
@@ -73,7 +73,6 @@
 ZERO_DEFAULTS = {
     "stage": 0,
     "allgather_partitions": True,
-    "reduce_scatter": True,
     "allgather_bucket_size": int(5e8),
     "overlap_comm": False,
     "reduce_scatter": True,
@@ -84,11 +83,6 @@
 
 GRADIENT_CLIPPING_DEFAULT = 1.0
 
-<<<<<<< HEAD
-=======
-OPTIMIZER_OPTIONS = ["adam", "onebitadam", "cpu_adam", "cpu_torch_adam", "adafactor"]
-
->>>>>>> e0d5879b
 OPT_DEFAULT = "adam"
 OPT_PARAMS_DEFAULTS = {
     "lr": 0.001,
@@ -108,7 +102,7 @@
     "adafactor_beta1" : None,
     "relative_step" : False,
     "scale_parameter" : False,
-    "adafactor_warmup" : False 
+    "adafactor_warmup" : False
 }
 
 
@@ -165,6 +159,7 @@
     megatron_conf['adam-eps'] = opt_params['params'].get('eps', OPT_PARAMS_DEFAULTS['eps'])
     megatron_conf['momentum'] = opt_params['params'].get('momentum', OPT_PARAMS_DEFAULTS['momentum'])
 
+    # adafactor specific params
     megatron_conf['adafactor_eps1'] = opt_params['params'].get('adafactor_eps1', OPT_PARAMS_DEFAULTS['adafactor_eps1'])
     megatron_conf['adafactor_eps2'] = opt_params['params'].get('adafactor_eps2', OPT_PARAMS_DEFAULTS['adafactor_eps2'])
     megatron_conf['adafactor_clip'] = opt_params['params'].get('adafactor_clip', OPT_PARAMS_DEFAULTS['adafactor_clip'])
@@ -175,28 +170,10 @@
     megatron_conf['adafactor_warmup'] = opt_params['params'].get('adafactor_warmup', OPT_PARAMS_DEFAULTS['adafactor_warmup'])
 
     assert megatron_conf['lr'] is not None
-<<<<<<< HEAD
     assert opt_params["type"].lower() in OPTIMIZER_CHOICES, f'Optimizer type {opt_params["type"]} not recognized, ' \
                                                             f'please choose from: \n {OPTIMIZER_CHOICES} '
 
     megatron_conf["optimizer"] = opt_params["type"].lower()
-=======
-    if opt_params["type"].lower() == "adam":
-        pass
-    elif opt_params["type"].lower() == "onebitadam":
-        megatron_conf['onebitadam'] = True
-    elif opt_params["type"].lower() == "cpu_adam":
-        megatron_conf['cpu-optimizer'] = True
-    elif opt_params["type"].lower() == "cpu_torch_adam":
-        megatron_conf['cpu_torch_adam'] = True
-    elif opt_params["type"].lower() == "sm3":
-        megatron_conf['sm3'] = True
-    elif opt_params["type"].lower() == "adafactor":
-        megatron_conf['adafactor'] = True
-    else:
-        raise ValueError(
-            f'Optimizer type {opt_params["type"]} not recognized, please choose from: \n {OPTIMIZER_OPTIONS}')
->>>>>>> e0d5879b
 
 
 def _batch_assertion(world_size, train_batch, micro_batch, grad_acc):
