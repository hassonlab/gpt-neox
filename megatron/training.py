--- conflicted
+++ resolved
@@ -30,12 +30,6 @@
 
 from megatron.utils import Timers, init_wandb
 from megatron import print_rank_0
-<<<<<<< HEAD
-from megatron.checkpointing import load_checkpoint
-from megatron.checkpointing import save_checkpoint
-from megatron.fp16 import FP16_Module
-from megatron.global_vars import get_use_wandb
-=======
 
 from megatron import mpu
 
@@ -43,17 +37,11 @@
 from megatron.checkpointing import load_checkpoint, save_checkpoint
 from megatron.data.gpt2_dataset import build_train_valid_test_datasets
 
->>>>>>> d336ce9e
 from megatron.initialize import initialize_megatron
-from megatron.learning_rates import AnnealingLR
+from megatron.schedulers import AnnealingLR, BatchSizeScheduler
 from megatron.model import get_params_for_weight_decay_optimization
-from megatron.utils import check_adlr_autoresume_termination
-from megatron.utils import make_data_loader
+from megatron.data.samplers import make_data_loader
 from megatron.utils import report_memory
-<<<<<<< HEAD
-from megatron.bs_scheduling import BatchSizeScheduler
-from megatron.config_monster import _configure_train_batch_size
-=======
 from megatron.utils import tb_wandb_log
 from megatron.gradient_noise_scale import GradientNoiseScale
 
@@ -61,8 +49,8 @@
 from megatron.model.gpt2_model import cross_entropy
 from megatron.utils import get_ltor_masks_and_position_ids
 from megatron.utils import reduce_losses
-
->>>>>>> d336ce9e
+from megatron.neox_arguments.arguments import calculate_batch_parameters
+
 import deepspeed
 
 
@@ -92,20 +80,15 @@
     timers('model and optimizer').stop()
 
     # Data stuff.
-    print(f'MAKING BS SCHEDULER WITH FINAL BATCH SIZE: {args.batch_size}')
     bs_scheduler = BatchSizeScheduler(
-        final_batch_size=args.batch_size,
+        final_batch_size=neox_args.batch_size,
         num_intervals=8,
-        warmup_num_steps=100
+        warmup_num_steps=100,
+        num_gpus=torch.distributed.get_world_size()
     )
     timers('train/valid/test data iterators').start()
-<<<<<<< HEAD
-    train_data_iterator, valid_data_iterator, test_data_iterator \
-        = build_train_valid_test_data_iterators(
-        train_valid_test_dataset_provider, bs_scheduler=bs_scheduler)
-=======
-    train_data_iterator, valid_data_iterator, test_data_iterator = build_train_valid_test_data_iterators(neox_args=neox_args)
->>>>>>> d336ce9e
+    train_data_iterator, valid_data_iterator, test_data_iterator = build_train_valid_test_data_iterators(
+        neox_args=neox_args)
     timers('train/valid/test data iterators').stop()
 
     # Print setup timing.
@@ -113,56 +96,46 @@
     timers.log(['model and optimizer', 'train/valid/test data iterators'])
     print_rank_0('training ...')
 
-
     iteration = 0
-<<<<<<< HEAD
-    if args.do_train and args.train_iters > 0:
-        iteration = train(forward_step_func,
-                          model, optimizer, lr_scheduler,
-                          train_data_iterator, valid_data_iterator, bs_scheduler=bs_scheduler, train_valid_test_datasets_provider=train_valid_test_dataset_provider)
-        # TODO: I would do growing of batch size here, so something like, if batch size boundary,
-        #       reload the model with this batch size.
-    if args.do_valid:
-=======
     if neox_args.do_train and neox_args.train_iters > 0:
         iteration = train(
-            neox_args=neox_args, 
+            neox_args=neox_args,
             timers=timers,
-            model=model, 
-            optimizer=optimizer, 
+            model=model,
+            optimizer=optimizer,
             lr_scheduler=lr_scheduler,
-            train_data_iterator=train_data_iterator, 
+            train_data_iterator=train_data_iterator,
             valid_data_iterator=valid_data_iterator
-            )
+        )
 
     if neox_args.do_valid:
->>>>>>> d336ce9e
         prefix = 'the end of training for val data'
         evaluate_and_print_results(
-            neox_args=neox_args, 
-            prefix=prefix, 
+            neox_args=neox_args,
+            prefix=prefix,
             forward_step_func=forward_step,
-            data_iterator=valid_data_iterator, 
-            model=model, 
-            iteration=iteration, 
+            data_iterator=valid_data_iterator,
+            model=model,
+            iteration=iteration,
             verbose=False
-            )
+        )
 
     if neox_args.save and iteration != 0:
-        save_checkpoint(neox_args=neox_args, iteration=iteration, model=model, optimizer=optimizer, lr_scheduler=lr_scheduler)
+        save_checkpoint(iteration, model, optimizer, lr_scheduler)
 
     if neox_args.do_test:
         # Run on test data.
         prefix = 'the end of training for test data'
         evaluate_and_print_results(
-            neox_args=neox_args, 
-            prefix=prefix, 
+            neox_args=neox_args,
+            prefix=prefix,
             forward_step_func=forward_step,
-            data_iterator=test_data_iterator, 
-            model=model, 
-            iteration=0, # iteration 0 in order to always use full test data
+            data_iterator=test_data_iterator,
+            model=model,
+            iteration=0,  # iteration 0 in order to always use full test data
             verbose=True
-            )
+        )
+
 
 def _get_batch(neox_args, tokenizer, keys, data, datatype):
     """Support function for get_batch / get_batch pipe (to avoid code repetition)"""
@@ -198,14 +171,16 @@
         data = None
     return _get_batch(neox_args=neox_args, tokenizer=neox_args.tokenizer, keys=keys, data=data, datatype=datatype)
 
+
 def get_batch_pipe(data, neox_args):
     """A modification of get_batch() to work with the latest batch instead of an iterator. """
-    
+
     # Items and their type.
     keys = ['text']
     datatype = torch.int64
 
-    tokens, labels, loss_mask, attention_mask, position_ids = _get_batch(neox_args, neox_args.tokenizer, keys, data, datatype)
+    tokens, labels, loss_mask, attention_mask, position_ids = _get_batch(neox_args, neox_args.tokenizer, keys, data,
+                                                                         datatype)
     # unpack data
     if neox_args.precision == "fp16":
         # cast to fp16 because pipeline parallelism skips the FP16 wrapper.
@@ -219,7 +194,8 @@
 
     # Get the batch.
     timers('batch generator').start()
-    tokens, labels, loss_mask, attention_mask, position_ids = get_batch(neox_args=neox_args, data_iterator=data_iterator)
+    tokens, labels, loss_mask, attention_mask, position_ids = get_batch(neox_args=neox_args,
+                                                                        data_iterator=data_iterator)
     timers('batch generator').stop()
 
     outputs = model((tokens, position_ids, attention_mask))
@@ -230,20 +206,22 @@
 
     return loss, {'lm loss': reduced_loss[0]}
 
+
 def get_model(neox_args, inference=False, get_key_value=True):
     """Build the model."""
 
     print_rank_0('building GPT2 model ...')
 
     # Build model on cpu.
-    model = GPT2ModelPipe(neox_args=neox_args, num_tokentypes=0, parallel_output=True, topology=mpu.get_topology(), inference=inference, get_key_value=get_key_value)
+    model = GPT2ModelPipe(neox_args=neox_args, num_tokentypes=0, parallel_output=True, topology=mpu.get_topology(),
+                          inference=inference, get_key_value=get_key_value)
     if not neox_args.is_pipe_parallel:
         # Export PipeParallel model to nn.Sequential model to avoid the overhead of deepspeed's pipe parallel training
         model = model.to_sequential()
     else:
         # This is a hack to give us a reference to get_batch_pipe from within training.py
         # We need to call model.set_batch_fn after deepspeed.initialize
-        model._megatron_batch_fn = partial(get_batch_pipe, neox_args=neox_args) 
+        model._megatron_batch_fn = partial(get_batch_pipe, neox_args=neox_args)
 
     if neox_args.deepspeed:
         # DeepSpeed handles CUDA, FP16, and DDP components.
@@ -378,7 +356,8 @@
         raise ValueError("Must be using deepspeed to run neox")
 
     if neox_args.load is not None:
-        neox_args.iteration = load_checkpoint(neox_args=neox_args, model=model, optimizer=optimizer, lr_scheduler=lr_scheduler)
+        neox_args.iteration = load_checkpoint(neox_args=neox_args, model=model, optimizer=optimizer,
+                                              lr_scheduler=lr_scheduler)
         print_rank_0(f'Loading checkpoint and starting from iteration {neox_args.iteration}')
     else:
         neox_args.iteration = 0
@@ -407,12 +386,6 @@
 
 def train_step(neox_args, timers, data_iterator, model, optimizer, lr_scheduler):
     """Single training step."""
-<<<<<<< HEAD
-    args = get_args()
-    timers = get_timers()
-    # TODO: BATCH SIZE CHANGES - simply change args / model.batch_size_per_gpu?
-=======
->>>>>>> d336ce9e
 
     # Pipeline parallelism schedules forward/backward/step
     if neox_args.is_pipe_parallel:
@@ -442,15 +415,7 @@
 
 def train_step_pipe(neox_args, timers, model, data_iterator):
     """Single training step with DeepSpeed's pipeline parallel engine. """
-<<<<<<< HEAD
-    args = get_args()
-    timers = get_timers()
-    # TODO: BATCH SIZE CHANGES - simply change args / model.batch_size_per_gpu?
-    assert args.deepspeed
-=======
-
     assert neox_args.deepspeed
->>>>>>> d336ce9e
     loss = model.train_batch(data_iter=data_iterator)
     loss_dict = {'lm loss': loss}
     if neox_args.precision == "fp16" and model.optimizer.overflow:
@@ -520,19 +485,24 @@
                 # deepspeed already logs to tensorboard / prints values, so just log to wandb
                 if neox_args.use_wandb and torch.distributed.get_rank() == 0:
                     for key in timer_values:
-                        tb_wandb_log(f"timers/{key}", timer_values[key], iteration, use_wandb=neox_args.use_wandb, tensorboard_writer=neox_args.tensorboard_writer)
+                        tb_wandb_log(f"timers/{key}", timer_values[key], iteration, use_wandb=neox_args.use_wandb,
+                                     tensorboard_writer=neox_args.tensorboard_writer)
 
     # write losses, lr, etc. every step
-    tb_wandb_log('train/learning_rate', learning_rate, iteration, use_wandb=neox_args.use_wandb, tensorboard_writer=neox_args.tensorboard_writer)
+    tb_wandb_log('train/learning_rate', learning_rate, iteration, use_wandb=neox_args.use_wandb,
+                 tensorboard_writer=neox_args.tensorboard_writer)
     for key in loss_dict:
-        tb_wandb_log(f'train/{key.replace(" ", "_")}', loss_dict[key], iteration, use_wandb=neox_args.use_wandb, tensorboard_writer=neox_args.tensorboard_writer)
+        tb_wandb_log(f'train/{key.replace(" ", "_")}', loss_dict[key], iteration, use_wandb=neox_args.use_wandb,
+                     tensorboard_writer=neox_args.tensorboard_writer)
     if neox_args.fp16:
-        tb_wandb_log(f'train/loss_scale', loss_scale, iteration, use_wandb=neox_args.use_wandb, tensorboard_writer=neox_args.tensorboard_writer)
+        tb_wandb_log(f'train/loss_scale', loss_scale, iteration, use_wandb=neox_args.use_wandb,
+                     tensorboard_writer=neox_args.tensorboard_writer)
 
     # log gradient noise scale
     if neox_args.log_gradient_noise_scale:
         if noise_scale_logger.noise_scale is not None:
-            tb_wandb_log(f'train/noise_scale', noise_scale_logger.noise_scale, iteration, use_wandb=neox_args.use_wandb, tensorboard_writer=neox_args.tensorboard_writer)
+            tb_wandb_log(f'train/noise_scale', noise_scale_logger.noise_scale, iteration, use_wandb=neox_args.use_wandb,
+                         tensorboard_writer=neox_args.tensorboard_writer)
 
     # (optional) Log optimizer states to wandb / tb every step
     if neox_args.log_optimizer_states:
@@ -540,16 +510,19 @@
             for ki, vi in v.items():  # step, module
                 if ki != 'step':
                     opt_state_norm = torch.norm(vi) if hasattr(vi, 'dim') else vi
-                    tb_wandb_log(f'optimizer_state_norms/{k}_{ki}', opt_state_norm, iteration, use_wandb=neox_args.use_wandb, tensorboard_writer=neox_args.tensorboard_writer)
+                    tb_wandb_log(f'optimizer_state_norms/{k}_{ki}', opt_state_norm, iteration,
+                                 use_wandb=neox_args.use_wandb, tensorboard_writer=neox_args.tensorboard_writer)
 
     # (optional) Log grad/param norms to wandb / tb every step
     if neox_args.log_grad_norm or neox_args.log_param_norm:
         for name, param in model.module.named_parameters():
             if neox_args.log_grad_norm:
                 if param.grad is not None:
-                    tb_wandb_log(f'gradient_norms/{name}', torch.norm(param.grad), iteration, use_wandb=neox_args.use_wandb, tensorboard_writer=neox_args.tensorboard_writer)
+                    tb_wandb_log(f'gradient_norms/{name}', torch.norm(param.grad), iteration,
+                                 use_wandb=neox_args.use_wandb, tensorboard_writer=neox_args.tensorboard_writer)
             if neox_args.log_param_norm:
-                tb_wandb_log(f'parameter_norms/{name}', torch.norm(param), iteration, use_wandb=neox_args.use_wandb, tensorboard_writer=neox_args.tensorboard_writer)
+                tb_wandb_log(f'parameter_norms/{name}', torch.norm(param), iteration, use_wandb=neox_args.use_wandb,
+                             tensorboard_writer=neox_args.tensorboard_writer)
 
     if iteration % neox_args.log_interval == 0:
         # log other stuff every neox_args.log_interval iters
@@ -557,8 +530,10 @@
         iteration_time = elapsed_time / neox_args.log_interval
         samples_per_sec = get_global_batch_size(neox_args) / iteration_time
         log_string = ' samples/sec: {:.3f} |'.format(samples_per_sec)
-        tb_wandb_log('runtime/samples_per_sec', samples_per_sec, iteration, use_wandb=neox_args.use_wandb, tensorboard_writer=neox_args.tensorboard_writer)
-        tb_wandb_log('runtime/iteration_time', iteration_time, iteration, use_wandb=neox_args.use_wandb, tensorboard_writer=neox_args.tensorboard_writer)
+        tb_wandb_log('runtime/samples_per_sec', samples_per_sec, iteration, use_wandb=neox_args.use_wandb,
+                     tensorboard_writer=neox_args.tensorboard_writer)
+        tb_wandb_log('runtime/iteration_time', iteration_time, iteration, use_wandb=neox_args.use_wandb,
+                     tensorboard_writer=neox_args.tensorboard_writer)
         log_string += ' iteration {:8d}/{:8d} |'.format(iteration, neox_args.train_iters)
         log_string += ' elapsed time per iteration (ms): {:.1f} |'.format(
             elapsed_time * 1000.0 / neox_args.log_interval)
@@ -569,7 +544,8 @@
         # log tflop / gpu
         flops_per_s_per_gpu = get_flops(neox_args=neox_args, model=model, iter_time_s=iteration_time)
         log_string += f' approx flops per GPU: {human_readable_flops(flops_per_s_per_gpu)} |'
-        tb_wandb_log('runtime/flops_per_sec_per_gpu', flops_per_s_per_gpu, iteration, use_wandb=neox_args.use_wandb, tensorboard_writer=neox_args.tensorboard_writer)
+        tb_wandb_log('runtime/flops_per_sec_per_gpu', flops_per_s_per_gpu, iteration, use_wandb=neox_args.use_wandb,
+                     tensorboard_writer=neox_args.tensorboard_writer)
 
         for key in total_loss_dict:
             if key not in [skipped_iters_key, got_nan_key]:
@@ -595,13 +571,8 @@
     return report_memory_flag
 
 
-<<<<<<< HEAD
-def train(forward_step_func, model, optimizer, lr_scheduler,
+def train(neox_args, timers, model, optimizer, lr_scheduler,
           train_data_iterator, valid_data_iterator, bs_scheduler=None, train_valid_test_datasets_provider=None):
-=======
-def train(neox_args, timers, model, optimizer, lr_scheduler,
-          train_data_iterator, valid_data_iterator):
->>>>>>> d336ce9e
     """Train the model function."""
 
     # Turn on training mode which enables dropout.
@@ -615,22 +586,6 @@
 
     timers('interval time').start()
     report_memory_flag = True
-<<<<<<< HEAD
-    # TODO: batch size scheduling here somewhere
-
-    while iteration < args.train_iters:
-        _train_data_iterator, _, _ = maybe_update_current_batch_size(model, args, bs_scheduler, train_valid_test_datasets_provider)
-        if _train_data_iterator is not None:
-            train_data_iterator = train_data_iterator
-        loss_dict, skipped_iter = train_step(forward_step_func,
-                                             train_data_iterator,
-                                             model,
-                                             optimizer,
-                                             lr_scheduler)
-        iteration += 1
-        args.iteration = iteration
-        bs_scheduler.step()
-=======
 
     if neox_args.log_gradient_noise_scale:
         if neox_args.zero_stage >= 1:
@@ -647,58 +602,61 @@
         noise_scale_logger = None
 
     while iteration < neox_args.train_iters:
+        _train_data_iterator, _, _ = maybe_update_current_batch_size(model, neox_args, bs_scheduler,
+                                                                     train_valid_test_datasets_provider)
+        if _train_data_iterator is not None:
+            train_data_iterator = train_data_iterator
+
         loss_dict, skipped_iter = train_step(
-            neox_args=neox_args, 
+            neox_args=neox_args,
             timers=timers,
             data_iterator=train_data_iterator,
-            model=model, 
-            optimizer=optimizer, 
+            model=model,
+            optimizer=optimizer,
             lr_scheduler=lr_scheduler
-            )
+        )
         iteration += 1
+        neox_args.iteration = iteration
         if neox_args.log_gradient_noise_scale:
             noise_scale_logger.update()
->>>>>>> d336ce9e
+        if bs_scheduler is not None:
+            bs_scheduler.step()
         # Logging.
         loss_scale = None
         if neox_args.precision == "fp16":
             loss_scale = optimizer.cur_scale
         report_memory_flag = training_log(
-            neox_args=neox_args, 
-            timers=timers, 
-            loss_dict=loss_dict, 
-            total_loss_dict=total_loss_dict, 
-            learning_rate=optimizer.param_groups[0]['lr'], 
+            neox_args=neox_args,
+            timers=timers,
+            loss_dict=loss_dict,
+            total_loss_dict=total_loss_dict,
+            learning_rate=optimizer.param_groups[0]['lr'],
             iteration=iteration,
-            loss_scale=loss_scale, 
-            report_memory_flag=report_memory_flag, 
-            skipped_iter=skipped_iter, 
-            model=model, 
-            optimizer=optimizer, 
+            loss_scale=loss_scale,
+            report_memory_flag=report_memory_flag,
+            skipped_iter=skipped_iter,
+            model=model,
+            optimizer=optimizer,
             noise_scale_logger=noise_scale_logger
-            )
-
-        # Autoresume
-        if neox_args.adlr_autoresume and \
-                (iteration % neox_args.adlr_autoresume_interval == 0):
-            check_adlr_autoresume_termination(neox_args=neox_args, iteration=iteration, model=model, optimizer=optimizer, lr_scheduler=lr_scheduler)
+        )
 
         # Checkpointing
         if neox_args.save and neox_args.save_interval and iteration % neox_args.save_interval == 0:
-            save_checkpoint(neox_args=neox_args, iteration=iteration, model=model, optimizer=optimizer, lr_scheduler=lr_scheduler)
+            save_checkpoint(neox_args=neox_args, iteration=iteration, model=model, optimizer=optimizer,
+                            lr_scheduler=lr_scheduler)
 
         # Evaluation
         if neox_args.eval_interval and iteration % neox_args.eval_interval == 0 and neox_args.do_valid:
             prefix = 'iteration {}'.format(iteration)
             evaluate_and_print_results(
-                neox_args=neox_args, 
-                prefix=prefix, 
+                neox_args=neox_args,
+                prefix=prefix,
                 forward_step_func=forward_step,
-                data_iterator=valid_data_iterator, 
-                model=model, 
-                iteration=iteration, 
+                data_iterator=valid_data_iterator,
+                model=model,
+                iteration=iteration,
                 verbose=False
-                )
+            )
 
         if neox_args.exit_interval and iteration % neox_args.exit_interval == 0:
             torch.distributed.barrier()
@@ -736,7 +694,7 @@
             # Reduce across processes.
             for key in loss_dict:
                 total_loss_dict[key] = total_loss_dict.get(key, 0.) + loss_dict[key]
-    
+
     # Move model back to the train mode.
     model.train()
 
@@ -754,16 +712,20 @@
         def _eval_helper(data_iter, _):
             loss = model.eval_batch(data_iter)
             return None, {'lm loss': loss}
+
         forward_step_func = _eval_helper
 
-    total_loss_dict = evaluate(neox_args=neox_args, forward_step_fn=forward_step_func, data_iterator=data_iterator, model=model, verbose=verbose)
+    total_loss_dict = evaluate(neox_args=neox_args, forward_step_fn=forward_step_func, data_iterator=data_iterator,
+                               model=model, verbose=verbose)
     string = ' validation loss at {} | '.format(prefix)
     for key in total_loss_dict:
         string += '{} value: {:.6E} | '.format(key, total_loss_dict[key].item())
         ppl = math.exp(min(20, total_loss_dict[key].item()))
         string += '{} PPL: {:.6E} | '.format(key, ppl)
-        tb_wandb_log(f"validation/{key.replace(' ', '_')}", total_loss_dict[key].item(), iteration, use_wandb=neox_args.use_wandb, tensorboard_writer=neox_args.tensorboard_writer)
-        tb_wandb_log(f"validation/{key.replace(' ', '_')}_ppl", ppl, iteration, use_wandb=neox_args.use_wandb, tensorboard_writer=neox_args.tensorboard_writer)
+        tb_wandb_log(f"validation/{key.replace(' ', '_')}", total_loss_dict[key].item(), iteration,
+                     use_wandb=neox_args.use_wandb, tensorboard_writer=neox_args.tensorboard_writer)
+        tb_wandb_log(f"validation/{key.replace(' ', '_')}_ppl", ppl, iteration, use_wandb=neox_args.use_wandb,
+                     tensorboard_writer=neox_args.tensorboard_writer)
 
     length = len(string) + 1
     print_rank_0('-' * length)
@@ -771,12 +733,7 @@
     print_rank_0('-' * length)
 
 
-<<<<<<< HEAD
-def build_train_valid_test_data_iterators(
-        build_train_valid_test_datasets_provider, bs_scheduler=None):
-=======
 def build_train_valid_test_data_iterators(neox_args):
->>>>>>> d336ce9e
     """XXX"""
 
     (train_dataloader, valid_dataloader, test_dataloader) = (None, None, None)
@@ -798,6 +755,7 @@
         global_batch_size = neox_args.batch_size * data_parallel_size * neox_args.gas
 
         # Number of train/valid/test samples.
+        # TODO: will need to calculate total number of samples w/ scheduled batch size here
         train_iters = neox_args.train_iters
         eval_iters = (train_iters // neox_args.eval_interval + 1) * neox_args.eval_iters
         test_iters = neox_args.eval_iters
@@ -820,20 +778,13 @@
             seq_length=neox_args.seq_length,
             seed=neox_args.seed,
             skip_warmup=(not neox_args.mmap_warmup)
-            )
+        )
         print_rank_0("> finished creating GPT2 datasets ...")
 
         # Build dataloders.
-<<<<<<< HEAD
-        # train_dataloader = make_data_loader(train_ds, scheduler=bs_scheduler)
-        train_dataloader = make_data_loader(train_ds)
-        valid_dataloader = make_data_loader(valid_ds)
-        test_dataloader = make_data_loader(test_ds)
-=======
-        train_dataloader = make_data_loader(train_ds, neox_args=neox_args)
-        valid_dataloader = make_data_loader(valid_ds, neox_args=neox_args)
-        test_dataloader = make_data_loader(test_ds, neox_args=neox_args)
->>>>>>> d336ce9e
+        train_dataloader = make_data_loader(train_ds, neox_args=neox_args, consumed_samples=neox_args.consumed_samples)
+        valid_dataloader = make_data_loader(valid_ds, neox_args=neox_args, consumed_samples=neox_args.consumed_valid_samples)
+        test_dataloader = make_data_loader(test_ds, neox_args=neox_args, consumed_samples=0)
 
         # Flags to know if we need to do training/validation/testing.
         do_train = train_dataloader is not None and neox_args.train_iters > 0
@@ -859,6 +810,7 @@
     neox_args.do_test = flags[2].item()
 
     # Shift the start iterations.
+    # TODO: can we skip through the batch sampler by samples instead? :thonk:
     if train_dataloader is not None:
         train_dataloader.batch_sampler.start_iter = neox_args.iteration % \
                                                     len(train_dataloader)
@@ -887,6 +839,7 @@
         test_data_iterator = iter(test_dataloader)
     else:
         test_data_iterator = None
+
     return train_data_iterator, valid_data_iterator, test_data_iterator
 
 
@@ -918,7 +871,6 @@
 
 
 def get_flops(neox_args, model, iter_time_s):
-
     world_size = torch.distributed.get_world_size()
     global_batch_size = get_global_batch_size(neox_args)
 
@@ -929,24 +881,29 @@
     return flops
 
 
-def maybe_update_current_batch_size(model, args, bs_scheduler, train_valid_test_datasets_provider):
+def maybe_update_current_batch_size(model, neox_args, bs_scheduler, train_valid_test_datasets_provider):
     # we need to update the current batch size in the deepspeed engine and in our args to ensure logging is
     # accurate update mb_size in args
-    prev_batch_size = args.batch_size
-    args.batch_size = bs_scheduler.get_current_batch_size() if bs_scheduler is not None else args.batch_size
-    if args.batch_size != prev_batch_size:
-        print(f'UPDATING prev batch size {prev_batch_size} to {args.batch_size}')
-        input('..')
-        train_batch, micro_batch, _ = _configure_train_batch_size(mpu.get_data_parallel_world_size(),
-                                                                  train_batch=None,
-                                                                  micro_batch=args.batch_size,
-                                                                  grad_acc=args.gas)
+    prev_batch_size = neox_args.batch_size
+    # TODO: deduplicate batch_size / train_micro_batch_size_per_gpu
+    neox_args.batch_size = neox_args.train_micro_batch_size_per_gpu = bs_scheduler.get_current_batch_size() if bs_scheduler is not None else neox_args.batch_size
+    if neox_args.batch_size != prev_batch_size:
+        print(f'UPDATING prev batch size {prev_batch_size} to {neox_args.batch_size}')
+        train_batch, micro_batch, _ = calculate_batch_parameters(mpu.get_data_parallel_world_size(),
+                                                                 train_batch=None,
+                                                                 micro_batch=neox_args.batch_size,
+                                                                 grad_acc=neox_args.gas)
+        neox_args.train_batch_size = train_batch
         if hasattr(model, '_config'):
             model._config.train_batch_size = train_batch
             model._config.train_micro_batch_size_per_gpu = micro_batch
             if hasattr(model, 'tput_timer'):
                 # also update tput timer
                 model.tput_timer.batch_size = micro_batch
-        train_data_iterator, valid_data_iterator, test_data_iterator = build_train_valid_test_data_iterators(train_valid_test_datasets_provider)
+        train_data_iterator, valid_data_iterator, test_data_iterator = build_train_valid_test_data_iterators(
+            train_valid_test_datasets_provider)
         return train_data_iterator, valid_data_iterator, test_data_iterator
-    return None, None, None+    return None, None, None
+
+#TODO: save state dict
+#      resume dataloader based on n samples