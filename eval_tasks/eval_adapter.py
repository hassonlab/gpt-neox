from megatron.utils import is_local_main, print_rank_0
import best_download

# patch best_download (eval harness downloader) to only happen on the first local rank
fn = best_download.download_file


def _download_file(*args, **kwargs):
    if is_local_main():
        fn(*args, **kwargs)


best_download.download_file = _download_file

import os
import sys
from functools import partial

sys.path.append(
    os.path.abspath(os.path.join(os.path.dirname(__file__), os.path.pardir))
)
from tqdm import tqdm
import torch
import torch.nn.functional as F

from lm_eval.base import CacheHook
from lm_eval.models.gpt2 import GPT2LM
from lm_eval import tasks, evaluator, utils
from megatron.text_generation_utils import generate_samples_from_prompt
from megatron import mpu


<<<<<<< HEAD
class EvalHarnessAdapter(GPT2LM):
    """
    An adapter to run NeoX models on LM Evaluation Harness (https://github.com/EleutherAI/lm-evaluation-harness) tasks.

    Args:
        model: A NeoX Model
        forward_step_fn: A function that runs a forward pass through the model, returning `tuple(loss, logits)`.
        neox_args: a NeoXArgs object containing the model configuration.
        batch_size (optional): An argument to override the batch size, which defaults to batch size per gpu * dp world size.
    """
    def __init__(self, model, forward_step_fn, neox_args, batch_size=None):

=======

class EvalHarnessAdapter(GPT2LM):
    def __init__(self, model, forward_step_fn, neox_args, batch_size=None):
>>>>>>> caa9ea50
        self.device = torch.device(f"cuda:{neox_args.local_rank}")
        self.VOCAB_SIZE = neox_args.padded_vocab_size
        self.tokenizer = neox_args.tokenizer
        self.EOT_TOKEN_ID = neox_args.tokenizer.eod_id
        self.model = model
<<<<<<< HEAD
=======
        self._forward_step_fn = partial(
            forward_step_fn, neox_args=neox_args, return_logits=True
        )
        self.max_length = neox_args.max_position_embeddings // 2
        self.max_gen_toks = 128
        self.tokenizer.encode = (
            self.tokenizer.tokenize
        )  # patch tokenizer encode + decode methods
        self.tokenizer.decode = self.tokenizer.detokenize
        self.batch_size = batch_size or neox_args.batch_size
>>>>>>> caa9ea50
        self.neox_args = neox_args
        self.cache_hook = CacheHook(None)
        self.max_length = neox_args.max_position_embeddings // 2
        self.max_gen_toks = 128

        # parallelism args:
        self.is_main = neox_args.rank == 0
        self.is_local_main = neox_args.local_rank == 0
        self.is_model_parallel = neox_args.model_parallel_size > 1
        self.is_pipe_parallel = self.model.is_pipe_parallel
        self.is_data_parallel = self.model.is_data_parallel
        self.is_last_stage = (
            True if not self.is_pipe_parallel else model.is_last_stage()
        )  # only the last stage of the pipeline model will receive the logits
<<<<<<< HEAD
        self.dp_world_size = mpu.get_data_parallel_world_size()
        self.dp_rank = mpu.get_data_parallel_rank()
        self.dp_group = mpu.get_data_parallel_group()
        self.is_mp_rank_0 = mpu.get_model_parallel_rank() == 0

        self.batch_size = batch_size or (neox_args.batch_size * self.dp_world_size) # default batch size to bs per gpu * dp size

        # some utility functions:
        # we need to patch tokenizer methods, because lm_eval uses them internally:
        self.tokenizer.encode = self.tokenizer.tokenize
        self.tokenizer.decode = self.tokenizer.detokenize
        self._forward_step_fn = partial(
            forward_step_fn, neox_args=neox_args, timers=None, return_logits=True
        )
=======
>>>>>>> caa9ea50
        self.generate = partial(
            generate_samples_from_prompt,
            neox_args=neox_args,
            model=model,
            maximum_tokens=self.max_gen_toks,
<<<<<<< HEAD
            temperature=0.0,
            broadcast_generated_tokens=True,
        )

    def greedy_until(self, requests):
        """
        Greedy until is lm_eval harness' way to say "do greedy generation" - necessary for some tasks.
        the eval harness dispatches requests to the model, and the model does argmax generation, the results of which
        are returned to the eval harness to evaluate.

        TODO: batched / data parallel generation

        :param requests: Dictionary of requests containing the context (prompt) and 'until' - a token or
                         list of stop tokens.
        """
=======
        )

    def greedy_until(self, requests):
>>>>>>> caa9ea50
        self.model.module.inference_mode(cache=True)  # tell model to cache kv pairs
        res = []

        def _collate(x):
            toks = self.tokenizer.encode(x[0])
            return (len(toks), x[0])

        reord = utils.Reorderer(requests, _collate)
        for context, until in tqdm(reord.get_reordered(), "Running greedy generation"):
            if isinstance(until, str):
                until = [until]
            stop_tokens = [self.tokenizer.encode(i) for i in until]
            cont = self.generate(
                text=context,
                stop_tokens=stop_tokens,
                recompute=self.neox_args.recompute,
            )
<<<<<<< HEAD
            if cont:
                s = cont[0]["text"] or ""
            else:
                s = ""
=======

            s = cont[0]["text"] or ""
>>>>>>> caa9ea50

            for term in until:
                s = s.split(term)[0]

            # partial caching
            self.cache_hook.add_partial("greedy_until", (context, until), s)

            res.append(s)

        self.model.module.train_mode()  # set back to train mode
        return reord.get_original(res)

    def _loglikelihood_tokens(self, requests, disable_tqdm=False):
<<<<<<< HEAD
        """
        In this method, the model doesn't do any generation, but just returns log likelihoods
        for the next token, which eval harness uses to evaluate.

        :param requests: Dictionary of requests containing the context and the expected continuation.
        :param disable_tqdm: If True, disable tqdm progress bar.
        """
        self.model.module.inference_mode(
            cache=False
        )  # tell model to gather parallel outputs, but not cache key-value pairs
=======
        self.model.module.inference_mode(
            cache=False
        )  # tell model to gather parallel outputs, but not cache
>>>>>>> caa9ea50

        disable_tqdm = disable_tqdm if self.is_main else True
        res = []
        res_len = 0  # storing the result length for later
        with torch.no_grad():

            def _collate(x):
                toks = x[1] + x[2]
                return (-len(toks), tuple(toks))

            reord = utils.Reorderer(requests, _collate)
            for chunk in utils.chunks(
                tqdm(reord.get_reordered(), disable=disable_tqdm), self.batch_size
            ):
                inps, contlens, inplens, padding_length = [], [], [], None
                for _, context_enc, continuation_enc in chunk:
                    # when too long to fit in context, truncate from the left
                    inp = torch.tensor(
                        (context_enc + continuation_enc)[-(self.max_length + 1) :][:-1],
                        dtype=torch.long,
                    ).to(self.device)
                    (inplen,) = inp.shape

                    cont = continuation_enc

                    # since in _collate we make sure length is descending, the longest is always the first one.
                    padding_length = (
                        padding_length if padding_length is not None else inplen
                    )

                    # pad to length
                    inp = torch.cat(
                        [
                            inp,  # [seq]
                            torch.zeros(padding_length - inplen, dtype=torch.long).to(
                                inp.device
                            ),  # [padding_length - seq]
                        ],
                        dim=0,
                    )

                    inps.append(inp.unsqueeze(0))
                    contlens.append(cont)
                    inplens.append(inplen)

                logits = self._model_call(torch.cat(inps, dim=0))
                res_len += len(chunk)

                if logits is not None:
                    multi_logits = F.log_softmax(logits, dim=-1)  # [batch, seq, vocab]
                    for (cache_key, _, _), logits, inp, inplen, cont_toks in zip(
                        chunk, multi_logits, inps, inplens, contlens
                    ):
                        contlen = len(cont_toks)
                        logits = logits[inplen - contlen : inplen].unsqueeze(
                            0
                        )  # [1, seq, vocab]
                        greedy_tokens = logits.argmax(dim=-1)
                        # cont_toks :: [1, seq]
                        cont_toks = (
                            torch.tensor(cont_toks, dtype=torch.long)
                            .unsqueeze(0)
                            .to(multi_logits.device)
                        )
                        max_equal = (greedy_tokens == cont_toks).all()
                        logits = torch.gather(
                            logits, 2, cont_toks.unsqueeze(-1)
                        ).squeeze(
                            -1
                        )  # [1, seq]
                        answer = (float(logits.sum()), bool(max_equal))

                        # partial caching
                        if cache_key is not None:
                            self.cache_hook.add_partial(
                                "loglikelihood", cache_key, answer
                            )

                        res.append(answer)

<<<<<<< HEAD
            # broadcast results to all ranks
            if self.is_pipe_parallel:
                src_rank = self.model.grid.stage_to_global(self.model.num_stages - 1)
                if res:
                    logits_sums, max_equals = list(zip(*res))
                    logits_sums = torch.FloatTensor(logits_sums).cuda()
                    max_equals = torch.LongTensor(max_equals).cuda()
                else:
                    logits_sums = torch.zeros(res_len, dtype=torch.float32).cuda()
                    max_equals = torch.zeros(res_len, dtype=torch.int64).cuda()
                torch.distributed.broadcast(tensor=logits_sums, src=src_rank)
                torch.distributed.broadcast(tensor=max_equals, src=src_rank)
                max_equals = [bool(i) for i in max_equals.tolist()]
                logits_sums = logits_sums.tolist()
                res = list(zip(logits_sums, max_equals))
=======
        # broadcast results to all ranks
        if self.is_pipe_parallel:
            src_rank = self.model.grid.stage_to_global(self.model.num_stages - 1)
            if res:
                logits_sums, max_equals = list(zip(*res))
                logits_sums = torch.FloatTensor(logits_sums).cuda()
                max_equals = torch.LongTensor(max_equals).cuda()
            else:
                logits_sums = torch.zeros(res_len, dtype=torch.float32).cuda()
                max_equals = torch.zeros(res_len, dtype=torch.int64).cuda()
            torch.distributed.broadcast(tensor=logits_sums, src=src_rank)
            torch.distributed.broadcast(tensor=max_equals, src=src_rank)
            max_equals = [bool(i) for i in max_equals.tolist()]
            logits_sums = logits_sums.tolist()
            res = list(zip(logits_sums, max_equals))
>>>>>>> caa9ea50

        self.model.module.train_mode()  # set back to train mode
        return reord.get_original(res)

    def _dp_scatter(self, inps):
        """
        Scatters the inputs to all data parallel ranks.
        """

        batch_size = inps.shape[0]
        padded = False
        if batch_size % self.dp_world_size != 0:
            # The last batch could potentially not fill the full batch size (if the dataset size is not divisible by batch size)
            # In this case we pad the batch
            padded_size = self.dp_world_size - (batch_size % self.dp_world_size)

            print_rank_0(f'WARNING: Batch size ({batch_size}) must be divisible by dp world size ({self.dp_world_size}). Padding inputs to {padded_size}.')
            
            inps = torch.cat([inps] + [ inps[0:1, ...] for _ in range(padded_size) ], dim=0) # pad with first inp item
            padded = True

        assert (
            inps.shape[0] % self.dp_world_size == 0
        ), f"batch size ({inps.shape[0]}) must be divisible by dp world size ({self.dp_world_size})"

        # get a chunk for each data parallel rank
        chunk_size = inps.shape[0] // self.dp_world_size
        inps = inps[self.dp_rank * chunk_size : (self.dp_rank + 1) * chunk_size]
        # make a dummy dataloader / iterator to pass to model
        # we need to do this because deepspeed pipe parallel only takes an iterator
        # in this format
        return iter([{"text": F.pad(inps, pad=(0, 1))}]), padded

    def _dp_gather(self, logits):
        """
        Gather logits from all data parallel ranks
        """
        if logits is not None:
            tensor_list = [torch.zeros_like(logits) for _ in range(self.dp_world_size)]
            torch.distributed.all_gather(
                tensor_list, logits, group=mpu.get_data_parallel_group()
            )
            logits = torch.cat(tensor_list, dim=0)
            return logits 

    def _model_call(self, inps):
<<<<<<< HEAD
        batch_size = inps.shape[0]

        # scatter inputs to all dp ranks:
        inps, padded = self._dp_scatter(inps)

=======
        data_wrapped = iter(
            [{"text": F.pad(inps, pad=(0, 1))}]
        )  # make a dummy dataloader / iterator to pass to model
>>>>>>> caa9ea50
        if self.neox_args.is_pipe_parallel:
            # need these flags to stop deepspeed pipe parallel from hanging
            self.model.first_output_send = True
            self.model.pipe_recv_buf = None

        _, logits = self._forward_step_fn(model=self.model, data_iterator=inps)

        # gather outputs from all dp ranks:
        logits = self._dp_gather(logits)

        # if logits have been padded (normally just last item where batch size is unequal)
        # restore to original shape
        if padded and logits is not None:
            logits = logits[:batch_size, ...]
        return logits

    @torch.no_grad()
    def run_eval(self, eval_tasks=None, num_fewshot=0):
        was_training = self.model.training
        self.model.eval()
        in_micro_batches = (
            self.model.micro_batches
<<<<<<< HEAD
        )  # store input microbatches - we need to set to 1 during eval, but want to return to its original value after
=======
        )  # store input microbatches - we need to set to 1 during eval
>>>>>>> caa9ea50
        self.model.micro_batches = 1
        if eval_tasks is None:
            eval_tasks = [
                "lambada",
                "piqa",
                "hellaswag",
                "winogrande",
                "mathqa",
                "pubmedqa",
            ]

<<<<<<< HEAD
        # **HACK INCOMING**:
=======
>>>>>>> caa9ea50
        # first get task dict on local main rank
        # the tasks are downloaded *as they are initialized*, and the downloads don't like multithreading.
        # so we download them once on the local main rank, wait, and then initialize them on all other ranks, which *should* load from the cache.
        if self.is_local_main:
            task_dict = tasks.get_task_dict(eval_tasks)
        # torch barrier
        if torch.distributed.is_initialized():
            torch.distributed.barrier()
<<<<<<< HEAD
        task_dict = tasks.get_task_dict(eval_tasks)
=======
>>>>>>> caa9ea50

        results = evaluator.evaluate(
            lm=self,
            task_dict=tasks.get_task_dict(eval_tasks),
            provide_description=False,
<<<<<<< HEAD
            num_fewshot=num_fewshot,
            limit=None,
            bootstrap_iters=2,
        ).get("results")

=======
            num_fewshot=0,
            limit=None,
            bootstrap_iters=2,
        ).get("results")
>>>>>>> caa9ea50
        if was_training:
            self.model.train()
        self.model.micro_batches = in_micro_batches
        return results


def run_eval_harness(
<<<<<<< HEAD
    model, forward_step_fn, neox_args, batch_size=None, eval_tasks=None, num_fewshot=0,
=======
    model, forward_step_fn, neox_args, batch_size=None, eval_tasks=None
>>>>>>> caa9ea50
):
    print_rank_0("Running evaluation harness...")
    adapter = EvalHarnessAdapter(model, forward_step_fn, neox_args, batch_size)
    return adapter.run_eval(eval_tasks=eval_tasks, num_fewshot=num_fewshot)<|MERGE_RESOLUTION|>--- conflicted
+++ resolved
@@ -30,31 +30,14 @@
 from megatron import mpu
 
 
-<<<<<<< HEAD
-class EvalHarnessAdapter(GPT2LM):
-    """
-    An adapter to run NeoX models on LM Evaluation Harness (https://github.com/EleutherAI/lm-evaluation-harness) tasks.
-
-    Args:
-        model: A NeoX Model
-        forward_step_fn: A function that runs a forward pass through the model, returning `tuple(loss, logits)`.
-        neox_args: a NeoXArgs object containing the model configuration.
-        batch_size (optional): An argument to override the batch size, which defaults to batch size per gpu * dp world size.
-    """
-    def __init__(self, model, forward_step_fn, neox_args, batch_size=None):
-
-=======
 
 class EvalHarnessAdapter(GPT2LM):
     def __init__(self, model, forward_step_fn, neox_args, batch_size=None):
->>>>>>> caa9ea50
         self.device = torch.device(f"cuda:{neox_args.local_rank}")
         self.VOCAB_SIZE = neox_args.padded_vocab_size
         self.tokenizer = neox_args.tokenizer
         self.EOT_TOKEN_ID = neox_args.tokenizer.eod_id
         self.model = model
-<<<<<<< HEAD
-=======
         self._forward_step_fn = partial(
             forward_step_fn, neox_args=neox_args, return_logits=True
         )
@@ -65,7 +48,6 @@
         )  # patch tokenizer encode + decode methods
         self.tokenizer.decode = self.tokenizer.detokenize
         self.batch_size = batch_size or neox_args.batch_size
->>>>>>> caa9ea50
         self.neox_args = neox_args
         self.cache_hook = CacheHook(None)
         self.max_length = neox_args.max_position_embeddings // 2
@@ -80,49 +62,14 @@
         self.is_last_stage = (
             True if not self.is_pipe_parallel else model.is_last_stage()
         )  # only the last stage of the pipeline model will receive the logits
-<<<<<<< HEAD
-        self.dp_world_size = mpu.get_data_parallel_world_size()
-        self.dp_rank = mpu.get_data_parallel_rank()
-        self.dp_group = mpu.get_data_parallel_group()
-        self.is_mp_rank_0 = mpu.get_model_parallel_rank() == 0
-
-        self.batch_size = batch_size or (neox_args.batch_size * self.dp_world_size) # default batch size to bs per gpu * dp size
-
-        # some utility functions:
-        # we need to patch tokenizer methods, because lm_eval uses them internally:
-        self.tokenizer.encode = self.tokenizer.tokenize
-        self.tokenizer.decode = self.tokenizer.detokenize
-        self._forward_step_fn = partial(
-            forward_step_fn, neox_args=neox_args, timers=None, return_logits=True
-        )
-=======
->>>>>>> caa9ea50
         self.generate = partial(
             generate_samples_from_prompt,
             neox_args=neox_args,
             model=model,
             maximum_tokens=self.max_gen_toks,
-<<<<<<< HEAD
-            temperature=0.0,
-            broadcast_generated_tokens=True,
         )
 
     def greedy_until(self, requests):
-        """
-        Greedy until is lm_eval harness' way to say "do greedy generation" - necessary for some tasks.
-        the eval harness dispatches requests to the model, and the model does argmax generation, the results of which
-        are returned to the eval harness to evaluate.
-
-        TODO: batched / data parallel generation
-
-        :param requests: Dictionary of requests containing the context (prompt) and 'until' - a token or
-                         list of stop tokens.
-        """
-=======
-        )
-
-    def greedy_until(self, requests):
->>>>>>> caa9ea50
         self.model.module.inference_mode(cache=True)  # tell model to cache kv pairs
         res = []
 
@@ -140,15 +87,8 @@
                 stop_tokens=stop_tokens,
                 recompute=self.neox_args.recompute,
             )
-<<<<<<< HEAD
-            if cont:
-                s = cont[0]["text"] or ""
-            else:
-                s = ""
-=======
 
             s = cont[0]["text"] or ""
->>>>>>> caa9ea50
 
             for term in until:
                 s = s.split(term)[0]
@@ -162,22 +102,9 @@
         return reord.get_original(res)
 
     def _loglikelihood_tokens(self, requests, disable_tqdm=False):
-<<<<<<< HEAD
-        """
-        In this method, the model doesn't do any generation, but just returns log likelihoods
-        for the next token, which eval harness uses to evaluate.
-
-        :param requests: Dictionary of requests containing the context and the expected continuation.
-        :param disable_tqdm: If True, disable tqdm progress bar.
-        """
-        self.model.module.inference_mode(
-            cache=False
-        )  # tell model to gather parallel outputs, but not cache key-value pairs
-=======
         self.model.module.inference_mode(
             cache=False
         )  # tell model to gather parallel outputs, but not cache
->>>>>>> caa9ea50
 
         disable_tqdm = disable_tqdm if self.is_main else True
         res = []
@@ -258,23 +185,6 @@
 
                         res.append(answer)
 
-<<<<<<< HEAD
-            # broadcast results to all ranks
-            if self.is_pipe_parallel:
-                src_rank = self.model.grid.stage_to_global(self.model.num_stages - 1)
-                if res:
-                    logits_sums, max_equals = list(zip(*res))
-                    logits_sums = torch.FloatTensor(logits_sums).cuda()
-                    max_equals = torch.LongTensor(max_equals).cuda()
-                else:
-                    logits_sums = torch.zeros(res_len, dtype=torch.float32).cuda()
-                    max_equals = torch.zeros(res_len, dtype=torch.int64).cuda()
-                torch.distributed.broadcast(tensor=logits_sums, src=src_rank)
-                torch.distributed.broadcast(tensor=max_equals, src=src_rank)
-                max_equals = [bool(i) for i in max_equals.tolist()]
-                logits_sums = logits_sums.tolist()
-                res = list(zip(logits_sums, max_equals))
-=======
         # broadcast results to all ranks
         if self.is_pipe_parallel:
             src_rank = self.model.grid.stage_to_global(self.model.num_stages - 1)
@@ -290,7 +200,6 @@
             max_equals = [bool(i) for i in max_equals.tolist()]
             logits_sums = logits_sums.tolist()
             res = list(zip(logits_sums, max_equals))
->>>>>>> caa9ea50
 
         self.model.module.train_mode()  # set back to train mode
         return reord.get_original(res)
@@ -337,17 +246,9 @@
             return logits 
 
     def _model_call(self, inps):
-<<<<<<< HEAD
-        batch_size = inps.shape[0]
-
-        # scatter inputs to all dp ranks:
-        inps, padded = self._dp_scatter(inps)
-
-=======
         data_wrapped = iter(
             [{"text": F.pad(inps, pad=(0, 1))}]
         )  # make a dummy dataloader / iterator to pass to model
->>>>>>> caa9ea50
         if self.neox_args.is_pipe_parallel:
             # need these flags to stop deepspeed pipe parallel from hanging
             self.model.first_output_send = True
@@ -370,11 +271,7 @@
         self.model.eval()
         in_micro_batches = (
             self.model.micro_batches
-<<<<<<< HEAD
-        )  # store input microbatches - we need to set to 1 during eval, but want to return to its original value after
-=======
         )  # store input microbatches - we need to set to 1 during eval
->>>>>>> caa9ea50
         self.model.micro_batches = 1
         if eval_tasks is None:
             eval_tasks = [
@@ -386,10 +283,6 @@
                 "pubmedqa",
             ]
 
-<<<<<<< HEAD
-        # **HACK INCOMING**:
-=======
->>>>>>> caa9ea50
         # first get task dict on local main rank
         # the tasks are downloaded *as they are initialized*, and the downloads don't like multithreading.
         # so we download them once on the local main rank, wait, and then initialize them on all other ranks, which *should* load from the cache.
@@ -398,27 +291,15 @@
         # torch barrier
         if torch.distributed.is_initialized():
             torch.distributed.barrier()
-<<<<<<< HEAD
-        task_dict = tasks.get_task_dict(eval_tasks)
-=======
->>>>>>> caa9ea50
 
         results = evaluator.evaluate(
             lm=self,
             task_dict=tasks.get_task_dict(eval_tasks),
             provide_description=False,
-<<<<<<< HEAD
-            num_fewshot=num_fewshot,
-            limit=None,
-            bootstrap_iters=2,
-        ).get("results")
-
-=======
             num_fewshot=0,
             limit=None,
             bootstrap_iters=2,
         ).get("results")
->>>>>>> caa9ea50
         if was_training:
             self.model.train()
         self.model.micro_batches = in_micro_batches
@@ -426,11 +307,7 @@
 
 
 def run_eval_harness(
-<<<<<<< HEAD
-    model, forward_step_fn, neox_args, batch_size=None, eval_tasks=None, num_fewshot=0,
-=======
     model, forward_step_fn, neox_args, batch_size=None, eval_tasks=None
->>>>>>> caa9ea50
 ):
     print_rank_0("Running evaluation harness...")
     adapter = EvalHarnessAdapter(model, forward_step_fn, neox_args, batch_size)
